--- conflicted
+++ resolved
@@ -140,14 +140,8 @@
             },
             {
                 "name": "mod6.block1.convs.conv2",
-<<<<<<< HEAD
-                "compress_rate": 0.3,
-                "epoch": 50,
-                "lr": 0.05
-=======
                 "compress_rate": 0.2,
                 "epoch": 70
->>>>>>> 2eaea49a
             },
             {
                 "name": "mod7.block1.convs.conv1",

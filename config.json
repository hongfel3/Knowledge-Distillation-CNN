{
    "name": "KnowledgeDistillation",
    "n_gpu": 1,
    "teacher": {
        "type": "DeepWV3Plus",
        "args": {
            "num_classes": 19
        },
        "snapshot": "checkpoints/cityscapes_best.pth"
    },
    "transforms": {
        "joint_transforms": {
            "crop_size": 512,
            "scale_min": 0.5,
            "scale_max": 2,
            "ignore_label": 255
        },
        "extended_transforms": {
            "color_aug": 0.2,
            "blur": "gaussian"
        }
    },
    "train_data_loader": {
        "type": "CityscapesDataloader",
        "args": {
            "data_dir": "data/",
            "batch_size": 4,
            "shuffle": true,
            "validation_split": 0.0,
            "num_workers": 0,
            "split": "train",
            "mode": "fine",
            "target_type": "semantic",
            "num_samples": 512
        }
    },
    "val_data_loader": {
        "type": "CityscapesDataloader",
        "args": {
            "data_dir": "data/",
            "batch_size": 1,
            "shuffle": false,
            "validation_split": 0,
            "num_workers": 0,
            "split": "val",
            "mode": "fine",
            "target_type": "semantic",
            "num_samples": 50
        }
    },
    "optimizer": {
        "type": "RAdam",
        "args": {
            "lr": 0.01
        }
    },
    "supervised_loss": {
        "type": "FocalLoss",
        "args": {
            "gamma": 2,
            "reduction": "mean",
            "ignore_index": 255
        }
    },
    "kd_loss": {
        "type": "MSELoss",
        "args": {
            "reduction": "mean",
            "num_classes": 1
        }
    },
    "hint_loss": {
        "type": "MSELoss",
        "args": {
            "reduction": "mean",
            "num_classes": 1
        }
    },
    "metrics": [],
    "lr_scheduler": {
        "type": "MyReduceLROnPlateau",
        "args": {
            "mode": "min",
            "threshold": 0.05,
            "factor": 0.1,
            "patience": 0,
            "verbose": true,
            "min_lr": 0.00001,
            "threshold_mode": "rel"
        }
    },
    "trainer": {
        "name": "ATAKDPTrainer",
        "epochs": 1000,
        "save_dir": "saved/",
<<<<<<< HEAD
        "save_period": 10,
=======
        "save_period": 5,
>>>>>>> 002b99b8
        "verbosity": 2,
        "monitor": "min val_mIoU",
        "early_stop": 1000,
        "accumulation_steps": 2,
        "log_step": 5,
        "do_validation_interval": 5,
        "lr_scheduler_step_interval": 15,
        "len_epoch": 200,
        "tensorboard": true
    },
    "pruning": {
        "pruner": {
            "dilation": 2,
            "padding": 2,
            "kernel_size": 3
        },
        "compress_rate": 0.2,
        "auxiliary_num_layers": 6,
        "pruning_plan": [
            {
                "name": "mod5.block1.convs.conv1",
                "compress_rate": 0.3,
                "epoch": 1
            },
            {
                "name": "mod5.block2.convs.conv1",
                "compress_rate": 0.3,
                "epoch": 10
            },
            {
                "name": "mod5.block2.convs.conv2",
                "compress_rate": 0.2,
                "epoch": 20
            },
            {
                "name": "mod5.block3.convs.conv1",
                "compress_rate": 0.3,
                "epoch": 30
            },
            {
                "name": "mod5.block3.convs.conv2",
                "compress_rate": 0.3,
                "epoch": 40
            },
            {
                "name": "mod6.block1.convs.conv2",
                "compress_rate": 0.3,
                "epoch": 50
            },
            {
                "name": "mod7.block1.convs.conv1",
                "compress_rate": 0.2,
                "epoch": 101
            },
            {
                "name": "mod7.block1.convs.conv2",
                "compress_rate": 0.15,
                "epoch": 104,
                "lr": 0.005
            },
            {
                "name": "mod7.block1.convs.conv3",
                "compress_rate": 0.1,
                "epoch": 106,
                "lr": 0.005
            },
            {
                "name": "aspp.features.1.0",
                "compress_rate": 0.3,
                "epoch": 113,
                "lr": 0.005
            },
            {
                "name": "aspp.features.2.0",
                "compress_rate": 0.3,
                "epoch": 120,
                "lr": 0.005
            },
            {
                "name": "aspp.features.3.0",
                "compress_rate": 0.3,
                "epoch": 130,
                "lr": 0.005
            }
        ]
    },
    "teaching_assistant": {
        "interval": 6,
        "tol": 0.005
    },
    "weight_scheduler": {
        "alpha": {
            "value": 0.0001,
            "anneal_rate": 2,
            "max": 0
        },
        "beta": {
            "value": 0.2,
            "anneal_rate": 1,
            "max": 0.2
        },
        "gamma": {
            "value": 1.15,
            "anneal_rate": 1
        }
    }
}<|MERGE_RESOLUTION|>--- conflicted
+++ resolved
@@ -93,11 +93,7 @@
         "name": "ATAKDPTrainer",
         "epochs": 1000,
         "save_dir": "saved/",
-<<<<<<< HEAD
-        "save_period": 10,
-=======
         "save_period": 5,
->>>>>>> 002b99b8
         "verbosity": 2,
         "monitor": "min val_mIoU",
         "early_stop": 1000,

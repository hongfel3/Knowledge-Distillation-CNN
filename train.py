--- conflicted
+++ resolved
@@ -38,10 +38,6 @@
     student = module_arch.get_distil_model(teacher)
     logger.info(student)
 
-<<<<<<< HEAD
-
-=======
->>>>>>> 9a6497f5
     # get function handles of loss and metrics
     criterion = getattr(module_loss, config['loss'])
     metrics = [getattr(module_metric, met) for met in config['metrics']]
@@ -52,18 +48,13 @@
 
     lr_scheduler = config.init_obj('lr_scheduler', torch.optim.lr_scheduler, optimizer)
 
-<<<<<<< HEAD
     if not config['use_TA']:
         trainer = SegmentationTrainer(student, teacher, criterion, metrics, optimizer,
-=======
-    trainer = TrainerTeacherAssistant(student, teacher, criterion, metrics, optimizer,
->>>>>>> 9a6497f5
                                       config=config,
-                                      train_data_loader=train_data_loader,
+                                      data_loader=train_data_loader,
                                       valid_data_loader=valid_data_loader,
                                       lr_scheduler=lr_scheduler)
 
-<<<<<<< HEAD
     else:
         trainer = TrainerTeacherAssistant(student, teacher, criterion, metrics, optimizer,
                                           config=config,
@@ -71,8 +62,6 @@
                                           valid_data_loader=valid_data_loader,
                                           lr_scheduler=lr_scheduler)
 
-=======
->>>>>>> 9a6497f5
     trainer.train()
 
 

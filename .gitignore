--- conflicted
+++ resolved
@@ -2,11 +2,7 @@
 __pycache__/
 *.py[cod]
 *$py.class
-scripts/download_cityscapes.sh
-<<<<<<< HEAD
 
-=======
->>>>>>> 54a19318
 # C extensions
 *.so
 

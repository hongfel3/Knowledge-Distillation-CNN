--- conflicted
+++ resolved
@@ -1,21 +1,3 @@
-<<<<<<< HEAD
-"""
-Network Initializations
-"""
-
-import logging
-import importlib
-import torch
-from .deepv3 import DeepWV3Plus, DeepV3Plus, DeepR50V3PlusD_m1, DeepSRNX50V3PlusD_m1, DeepSRNX101V3PlusD_m1
-
-
-def get_net(args, criterion):
-    """
-    Get Network Architecture based on arguments provided
-    """
-    net = get_model(network=args.arch, num_classes=args.dataset_cls.num_classes,
-                    criterion=criterion)
-=======
 from .unet import Unet
 from .fpn import FPN
 import logging
@@ -26,29 +8,12 @@
     Get Network Architecture based on arguments provided
     """
     net = get_model(network=config['TA']['tc_arch'], num_classes=config['segmentation']['num_classes'], criterion=criterion)
->>>>>>> 86a492f9
     num_params = sum([param.nelement() for param in net.parameters()])
     logging.info('Model params = {:2.1f}M'.format(num_params / 1000000))
 
     net = net.cuda()
     return net
 
-<<<<<<< HEAD
-
-def wrap_network_in_dataparallel(net, use_apex_data_parallel=False):
-    """
-    Wrap the network in Dataparallel
-    """
-    if use_apex_data_parallel:
-        import apex
-        net = apex.parallel.DistributedDataParallel(net)
-    else:
-        net = torch.nn.DataParallel(net)
-    return net
-
-
-=======
->>>>>>> 86a492f9
 def get_model(network, num_classes, criterion):
     """
     Fetch Network Function Pointer
@@ -58,7 +23,6 @@
     mod = importlib.import_module(module)
     net_func = getattr(mod, model)
     net = net_func(num_classes=num_classes, criterion=criterion)
-<<<<<<< HEAD
     return net
 
 
@@ -101,6 +65,4 @@
             logging.info("Skipped loading parameter %s", k)
     net_state_dict.update(new_loaded_dict)
     net.load_state_dict(net_state_dict)
-=======
->>>>>>> 86a492f9
     return net
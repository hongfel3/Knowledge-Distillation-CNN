--- conflicted
+++ resolved
@@ -1,11 +1,7 @@
 from .deeplabv3 import DeepWV3Plus
-<<<<<<< HEAD
+from .hrnet_ocr import HighResolutionNet, get_seg_model
+from . import cifar_models
 from .gscnn import GSCNN
-from . import cifar_models
-=======
-from .deeplabv3 import get_distil_model
-from .hrnet_ocr import HighResolutionNet, get_seg_model
->>>>>>> f6fc4f6b
 from functools import reduce
 from torch import nn
 import torch

"""
Knowledge distillation via Pruning i.e. KDP
"""
from .kd_trainer import KnowledgeDistillationTrainer
from models.students.base_student import DistillationArgs
from utils import optim as module_optim
import copy


class KDPTrainer(KnowledgeDistillationTrainer):
    """
    Base trainer class for knowledge distillation with unified teacher-student network
    """

    def __init__(self, model, pruner, criterions, metric_ftns, optimizer, config, train_data_loader,
                 valid_data_loader=None, lr_scheduler=None, weight_scheduler=None):
        super().__init__(model, criterions, metric_ftns, optimizer, config, train_data_loader,
                         valid_data_loader, lr_scheduler, weight_scheduler)
        self.pruner = pruner
        self.pruning_plan = self.config['pruning']['pruning_plan']
        self.compress_rate = self.config['pruning']['compress_rate']

<<<<<<< HEAD
        if self.config['load_weight']:
          self.lw_dict = self.config['load_weight']
          print('Load weights from checkpoint: {}'.format(self.lw_dict['checkpoint']))
          self.load_weight(checkpoint=self.lw_dict['checkpoint'], epoch=self.lw_dict['epoch'])

=======
>>>>>>> a433450e
    def prune(self, epoch):
        # get ALL layers that will be pruned in this step
        to_be_pruned_layers = list(filter(lambda x: x['epoch'] == epoch, self.pruning_plan))

        # there isn't any layer would be pruned at this epoch
        if not to_be_pruned_layers:
            return
        else:
            # logging the layers being pruned
            self._ta_count = 1  # reset TA interval if using TA
            self.logger.info('Pruning layer(s): ' + str(list(map(lambda x: x['name'], to_be_pruned_layers))))

        # get all layers (nn.Module object) in to_be_pruned_layers list by their names
        layers = [self.model.get_block(layer['name']) for layer in to_be_pruned_layers]

        # prune above layers and get the new blocks
        new_layers = []
        for idx, layer in enumerate(layers):
            compress_rate = self.compress_rate
            if 'compress_rate' in to_be_pruned_layers[idx]:
                compress_rate = to_be_pruned_layers[idx]['compress_rate']
            print(str(layer) + " compress rate: " + str(compress_rate))
            new_layers.append(self.pruner.prune(layer, compress_rate=compress_rate))

        # create new Distillation args
        args = []
        for i, new_layer in enumerate(new_layers):
            layer_name = to_be_pruned_layers[i]['name']
            args.append(DistillationArgs(layer_name, new_layer, layer_name))

            # if lr is specified for each layer then use that lr otherwise use default lr of optimizer
            optimizer_arg = copy.deepcopy(self.config['optimizer']['args'])
            if 'lr' in to_be_pruned_layers[i]:
                optimizer_arg['lr'] = to_be_pruned_layers[i]['lr']

            # add new parameters to optimizer
            # if start pruning this epoch and model doesn't have any trainable paramters i.e. just have been \
            # promoted to TA then create new optimizer
            if i == 0 and len(list(filter(lambda x: x.requires_grad, self.model.parameters()))) == 0:
                self.logger.debug('Creating new optimizer...')
                self.optimizer = self.config.init_obj('optimizer', module_optim, new_layer.parameters())
                self.lr_scheduler = self.config.init_obj('lr_scheduler', module_optim.lr_scheduler, self.optimizer)
                for param_group in self.optimizer.param_groups:
                    param_group['lr'] = optimizer_arg['lr']
            else:
                self.optimizer.add_param_group({'params': new_layer.parameters(),
                                                **optimizer_arg})
        # add new blocks to student model
        self.model.update_pruned_layers(args)
        self.logger.info('Number of trainable parameters after pruning: ' + str(self.model.dump_trainable_params()))
        self.logger.info(self.model.dump_student_teacher_blocks_info())

    def _train_epoch(self, epoch):
        self.prune(epoch)

        return super()._train_epoch(epoch)<|MERGE_RESOLUTION|>--- conflicted
+++ resolved
@@ -20,14 +20,6 @@
         self.pruning_plan = self.config['pruning']['pruning_plan']
         self.compress_rate = self.config['pruning']['compress_rate']
 
-<<<<<<< HEAD
-        if self.config['load_weight']:
-          self.lw_dict = self.config['load_weight']
-          print('Load weights from checkpoint: {}'.format(self.lw_dict['checkpoint']))
-          self.load_weight(checkpoint=self.lw_dict['checkpoint'], epoch=self.lw_dict['epoch'])
-
-=======
->>>>>>> a433450e
     def prune(self, epoch):
         # get ALL layers that will be pruned in this step
         to_be_pruned_layers = list(filter(lambda x: x['epoch'] == epoch, self.pruning_plan))

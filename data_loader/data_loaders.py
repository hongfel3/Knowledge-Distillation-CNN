from torchvision import datasets
from torchvision import transforms as tfs
from base import BaseDataLoader
from .cityscapes import Cityscapes


class MnistDataLoader(BaseDataLoader):
    """
    MNIST data loading demo using BaseDataLoader
    """

    def __init__(self, data_dir, batch_size, shuffle=True, validation_split=0.0, num_workers=1, training=True):
        trsfm = tfs.Compose([
            tfs.ToTensor(),
            tfs.Normalize((0.1307,), (0.3081,))
        ])
        self.data_dir = data_dir
        self.dataset = datasets.MNIST(self.data_dir, train=training, download=True, transform=trsfm)
        super().__init__(self.dataset, batch_size, shuffle, validation_split, num_workers)


class Cifar100Dataloader(BaseDataLoader):
    """
    CIFAR100 data loading using BaseDataloder
    """

    def __init__(self, data_dir, batch_size, shuffle=True, validation_split=0.0, num_workers=1, training=True):
        trsfm = tfs.Compose([
            tfs.ToTensor(),
            tfs.Normalize(mean=[0.507, 0.487, 0.441], std=[0.267, 0.256, 0.276])
        ])
        self.data_dir = data_dir
        self.dataset = datasets.CIFAR100(self.data_dir, train=training, download=True, transform=trsfm)
        super().__init__(self.dataset, batch_size, shuffle, validation_split, num_workers)


class TinyImageNetDataloader(BaseDataLoader):
    """
    Stanford Tiny Imagenet data loading using BaseDataloder
    """

    def __init__(self, data_dir, batch_size, shuffle=True, validation_split=0.0, num_workers=1, training=True):
        trsfm = tfs.Compose([
            tfs.RandomResizedCrop(224),
            tfs.RandomHorizontalFlip(),
            tfs.ToTensor(),
            tfs.Normalize((0.485, 0.456, 0.406), (0.229, 0.224, 0.225))
        ])
        self.data_dir = data_dir
        self.dataset = datasets.ImageFolder(self.data_dir, transform=trsfm)
        super().__init__(self.dataset, batch_size, shuffle, validation_split, num_workers)


class ImageNetDataloader(BaseDataLoader):
    """
    ImageNet data loading using BaseDataloader
    """

    def __init__(self, data_dir, batch_size, shuffle=True, validation_split=0.0, num_workers=1):
        trsfm = tfs.Compose([
            tfs.RandomResizedCrop(224),
            tfs.RandomHorizontalFlip(),
            tfs.ToTensor(),
            tfs.Normalize((0.485, 0.456, 0.406), (0.229, 0.224, 0.225))
        ])
        self.data_dir = data_dir
        self.dataset = datasets.ImageFolder(self.data_dir, transform=trsfm)
        super().__init__(self.dataset, batch_size, shuffle, validation_split, num_workers)


class CityscapesDataloader(BaseDataLoader):
    """
    CityScape data loading using BaseDataLoader
    """

    def __init__(self, data_dir, batch_size, shuffle=True, validation_split=0.0, num_workers=1, split='train',
<<<<<<< HEAD
                 mode='gtFine', target_type='semantic',transform=None, target_transform=None, transforms=None):
        # TODO: add some augmentation tfs
        self.data_dir = data_dir
        self.dataset = datasets.Cityscapes(self.data_dir, transform=transform, transforms=transforms, target_transform=target_transform, split=split, mode=mode, target_type=target_type)
=======
                 transform=None, target_transform=None, transforms=None, mode='fine'):
        # TODO: add some augmentation tfs
        self.data_dir = data_dir
        self.dataset = datasets.Cityscapes(self.data_dir, transform=transform, transforms=transforms,
                                  target_transform=target_transform, split=split, mode=mode,
                                  target_type='semantic')

>>>>>>> 54a19318
        super().__init__(self.dataset, batch_size, shuffle, validation_split, num_workers)<|MERGE_RESOLUTION|>--- conflicted
+++ resolved
@@ -74,12 +74,6 @@
     """
 
     def __init__(self, data_dir, batch_size, shuffle=True, validation_split=0.0, num_workers=1, split='train',
-<<<<<<< HEAD
-                 mode='gtFine', target_type='semantic',transform=None, target_transform=None, transforms=None):
-        # TODO: add some augmentation tfs
-        self.data_dir = data_dir
-        self.dataset = datasets.Cityscapes(self.data_dir, transform=transform, transforms=transforms, target_transform=target_transform, split=split, mode=mode, target_type=target_type)
-=======
                  transform=None, target_transform=None, transforms=None, mode='fine'):
         # TODO: add some augmentation tfs
         self.data_dir = data_dir
@@ -87,5 +81,4 @@
                                   target_transform=target_transform, split=split, mode=mode,
                                   target_type='semantic')
 
->>>>>>> 54a19318
         super().__init__(self.dataset, batch_size, shuffle, validation_split, num_workers)